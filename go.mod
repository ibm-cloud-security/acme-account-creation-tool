--- conflicted
+++ resolved
@@ -5,13 +5,7 @@
 require (
 	github.com/go-acme/lego/v4 v4.4.0
 	github.com/sirupsen/logrus v1.4.2
-<<<<<<< HEAD
 	github.com/spf13/pflag v1.0.6
-	golang.org/x/net v0.33.0
-	golang.org/x/sys v0.28.0
-=======
-	github.com/spf13/pflag v1.0.5
 	golang.org/x/net v0.38.0
 	golang.org/x/sys v0.31.0
->>>>>>> cd1270f9
 )